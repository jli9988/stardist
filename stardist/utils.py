from __future__ import print_function, unicode_literals, absolute_import, division

import numpy as np
import warnings
import os
import datetime
from tqdm import tqdm
from collections import defaultdict
from zipfile import ZipFile, ZIP_DEFLATED
from scipy.ndimage.morphology import distance_transform_edt, binary_fill_holes
from scipy.ndimage.measurements import find_objects
from scipy.optimize import minimize_scalar
from skimage.measure import regionprops
from csbdeep.utils import _raise
from csbdeep.utils.six import Path

from .matching import matching_dataset


def gputools_available():
    try:
        import gputools
    except:
        return False
    return True


def path_absolute(path_relative):
    """ Get absolute path to resource"""
    base_path = os.path.abspath(os.path.dirname(__file__))
    return os.path.join(base_path, path_relative)


def _is_power_of_2(i):
    assert i > 0
    e = np.log2(i)
    return e == int(e)


def _normalize_grid(grid,n):
    try:
        grid = tuple(grid)
        (len(grid) == n and
         all(map(np.isscalar,grid)) and
         all(map(_is_power_of_2,grid))) or _raise(TypeError())
        return tuple(int(g) for g in grid)
    except (TypeError, AssertionError):
        raise ValueError("grid = {grid} must be a list/tuple of length {n} with values that are power of 2".format(grid=grid, n=n))


def _edt_dist_func(anisotropy):
    try:
        from edt import edt as edt_func
        # raise ImportError()
        dist_func = lambda img: edt_func(np.ascontiguousarray(img>0), anisotropy=anisotropy)
    except ImportError:
        dist_func = lambda img: distance_transform_edt(img, sampling=anisotropy)
    return dist_func


def _edt_prob(lbl_img, anisotropy=None):
    constant_img = lbl_img.min() == lbl_img.max() and lbl_img.flat[0] > 0
    if constant_img:
        lbl_img = np.pad(lbl_img, ((1,1),)*lbl_img.ndim, mode='constant')
        warnings.warn("EDT of constant label image is ill-defined. (Assuming background around it.)")
    dist_func = _edt_dist_func(anisotropy)
    prob = np.zeros(lbl_img.shape,np.float32)
    for l in (set(np.unique(lbl_img)) - set([0])):
        mask = lbl_img==l
        edt = dist_func(mask)[mask]
        prob[mask] = edt/(np.max(edt)+1e-10)
    if constant_img:
        prob = prob[(slice(1,-1),)*lbl_img.ndim].copy()
    return prob


def edt_prob(lbl_img, anisotropy=None):
    """Perform EDT on each labeled object and normalize."""
    def grow(sl,interior):
        return tuple(slice(s.start-int(w[0]),s.stop+int(w[1])) for s,w in zip(sl,interior))
    def shrink(interior):
        return tuple(slice(int(w[0]),(-1 if w[1] else None)) for w in interior)
    constant_img = lbl_img.min() == lbl_img.max() and lbl_img.flat[0] > 0
    if constant_img:
        lbl_img = np.pad(lbl_img, ((1,1),)*lbl_img.ndim, mode='constant')
        warnings.warn("EDT of constant label image is ill-defined. (Assuming background around it.)")
    dist_func = _edt_dist_func(anisotropy)
    objects = find_objects(lbl_img)
    prob = np.zeros(lbl_img.shape,np.float32)
    for i,sl in enumerate(objects,1):
        # i: object label id, sl: slices of object in lbl_img
        if sl is None: continue
        interior = [(s.start>0,s.stop<sz) for s,sz in zip(sl,lbl_img.shape)]
        # 1. grow object slice by 1 for all interior object bounding boxes
        # 2. perform (correct) EDT for object with label id i
        # 3. extract EDT for object of original slice and normalize
        # 4. store edt for object only for pixels of given label id i
        shrink_slice = shrink(interior)
        grown_mask = lbl_img[grow(sl,interior)]==i
        mask = grown_mask[shrink_slice]
        edt = dist_func(grown_mask)[shrink_slice][mask]
        prob[sl][mask] = edt/(np.max(edt)+1e-10)
    if constant_img:
        prob = prob[(slice(1,-1),)*lbl_img.ndim].copy()
    return prob


def _fill_label_holes(lbl_img, **kwargs):
    lbl_img_filled = np.zeros_like(lbl_img)
    for l in (set(np.unique(lbl_img)) - set([0])):
        mask = lbl_img==l
        mask_filled = binary_fill_holes(mask,**kwargs)
        lbl_img_filled[mask_filled] = l
    return lbl_img_filled


def fill_label_holes(lbl_img, **kwargs):
    """Fill small holes in label image."""
    # TODO: refactor 'fill_label_holes' and 'edt_prob' to share code
    def grow(sl,interior):
        return tuple(slice(s.start-int(w[0]),s.stop+int(w[1])) for s,w in zip(sl,interior))
    def shrink(interior):
        return tuple(slice(int(w[0]),(-1 if w[1] else None)) for w in interior)
    objects = find_objects(lbl_img)
    lbl_img_filled = np.zeros_like(lbl_img)
    for i,sl in enumerate(objects,1):
        if sl is None: continue
        interior = [(s.start>0,s.stop<sz) for s,sz in zip(sl,lbl_img.shape)]
        shrink_slice = shrink(interior)
        grown_mask = lbl_img[grow(sl,interior)]==i
        mask_filled = binary_fill_holes(grown_mask,**kwargs)[shrink_slice]
        lbl_img_filled[sl][mask_filled] = i
    return lbl_img_filled


def sample_points(n_samples, mask, prob=None, b=2):
    """sample points to draw some of the associated polygons"""
    if b is not None and b > 0:
        # ignore image boundary, since predictions may not be reliable
        mask_b = np.zeros_like(mask)
        mask_b[b:-b,b:-b] = True
    else:
        mask_b = True

    points = np.nonzero(mask & mask_b)

    if prob is not None:
        # weighted sampling via prob
        w = prob[points[0],points[1]].astype(np.float64)
        w /= np.sum(w)
        ind = np.random.choice(len(points[0]), n_samples, replace=True, p=w)
    else:
        ind = np.random.choice(len(points[0]), n_samples, replace=True)

    points = points[0][ind], points[1][ind]
    points = np.stack(points,axis=-1)
    return points


def calculate_extents(lbl, func=np.median):
    """ Aggregate bounding box sizes of objects in label images. """
    if isinstance(lbl,(tuple,list)) or (isinstance(lbl,np.ndarray) and lbl.ndim==4):
        return func(np.stack([calculate_extents(_lbl,func) for _lbl in lbl], axis=0), axis=0)

    n = lbl.ndim
    n in (2,3) or _raise(ValueError("label image should be 2- or 3-dimensional (or pass a list of these)"))

    regs = regionprops(lbl)
    if len(regs) == 0:
        return np.zeros(n)
    else:
        extents = np.array([np.array(r.bbox[n:])-np.array(r.bbox[:n]) for r in regs])
        return func(extents, axis=0)


def polyroi_bytearray(x,y,pos=None,subpixel=True):
    """ Byte array of polygon roi with provided x and y coordinates
        See https://github.com/imagej/imagej1/blob/master/ij/io/RoiDecoder.java
    """
    import struct
    def _int16(x):
        return int(x).to_bytes(2, byteorder='big', signed=True)
    def _uint16(x):
        return int(x).to_bytes(2, byteorder='big', signed=False)
    def _int32(x):
        return int(x).to_bytes(4, byteorder='big', signed=True)
    def _float(x):
        return struct.pack(">f", x)

    subpixel = bool(subpixel)
    # add offset since pixel center is at (0.5,0.5) in ImageJ
    x_raw = np.asarray(x).ravel() + 0.5
    y_raw = np.asarray(y).ravel() + 0.5
    x = np.round(x_raw)
    y = np.round(y_raw)
    assert len(x) == len(y)
    top, left, bottom, right = y.min(), x.min(), y.max(), x.max() # bbox

    n_coords = len(x)
    bytes_header = 64
    bytes_total = bytes_header + n_coords*2*2 + subpixel*n_coords*2*4
    B = [0] * bytes_total
    B[ 0: 4] = map(ord,'Iout')   # magic start
    B[ 4: 6] = _int16(227)       # version
    B[ 6: 8] = _int16(0)         # roi type (0 = polygon)
    B[ 8:10] = _int16(top)       # bbox top
    B[10:12] = _int16(left)      # bbox left
    B[12:14] = _int16(bottom)    # bbox bottom
    B[14:16] = _int16(right)     # bbox right
    B[16:18] = _uint16(n_coords) # number of coordinates
    if subpixel:
        B[50:52] = _int16(128)   # subpixel resolution (option flag)
    if pos is not None:
        B[56:60] = _int32(pos)   # position (C, Z, or T)

    for i,(_x,_y) in enumerate(zip(x,y)):
        xs = bytes_header + 2*i
        ys = xs + 2*n_coords
        B[xs:xs+2] = _int16(_x - left)
        B[ys:ys+2] = _int16(_y - top)

    if subpixel:
        base1 = bytes_header + n_coords*2*2
        base2 = base1 + n_coords*4
        for i,(_x,_y) in enumerate(zip(x_raw,y_raw)):
            xs = base1 + 4*i
            ys = base2 + 4*i
            B[xs:xs+4] = _float(_x)
            B[ys:ys+4] = _float(_y)

    return bytearray(B)


def export_imagej_rois(fname, polygons, set_position=True, subpixel=True, compression=ZIP_DEFLATED):
    """ polygons assumed to be a list of arrays with shape (id,2,c) """

    if isinstance(polygons,np.ndarray):
        polygons = (polygons,)

    fname = Path(fname)
    if fname.suffix == '.zip':
        fname = fname.with_suffix('')

    with ZipFile(str(fname)+'.zip', mode='w', compression=compression) as roizip:
        for pos,polygroup in enumerate(polygons,start=1):
            for i,poly in enumerate(polygroup,start=1):
                roi = polyroi_bytearray(poly[1],poly[0], pos=(pos if set_position else None), subpixel=subpixel)
                roizip.writestr('{pos:03d}_{i:03d}.roi'.format(pos=pos,i=i), roi)


def optimize_threshold(Y, Yhat, model, nms_thresh, measure='accuracy', iou_threshs=[0.3,0.5,0.7], bracket=None, tol=1e-2, maxiter=20, verbose=1):
    """ Tune prob_thresh for provided (fixed) nms_thresh to maximize matching score (for given measure and averaged over iou_threshs). """
    np.isscalar(nms_thresh) or _raise(ValueError("nms_thresh must be a scalar"))
    iou_threshs = [iou_threshs] if np.isscalar(iou_threshs) else iou_threshs
    values = dict()

    if bracket is None:
        max_prob = max([np.max(prob) for prob, dist in Yhat])
        bracket = max_prob/2, max_prob
    # print("bracket =", bracket)

    with tqdm(total=maxiter, disable=(verbose!=1), desc="NMS threshold = %g" % nms_thresh) as progress:

        def fn(thr):
            prob_thresh = np.clip(thr, *bracket)
            value = values.get(prob_thresh)
            if value is None:
                Y_instances = [model._instances_from_prediction(y.shape, *prob_dist, prob_thresh=prob_thresh, nms_thresh=nms_thresh)[0] for y,prob_dist in zip(Y,Yhat)]
                stats = matching_dataset(Y, Y_instances, thresh=iou_threshs, show_progress=False, parallel=True)
                values[prob_thresh] = value = np.mean([s._asdict()[measure] for s in stats])
            if verbose > 1:
                print("{now}   thresh: {prob_thresh:f}   {measure}: {value:f}".format(
                    now = datetime.datetime.now().strftime('%H:%M:%S'),
                    prob_thresh = prob_thresh,
                    measure = measure,
                    value = value,
                ), flush=True)
            else:
                progress.update()
                progress.set_postfix_str("{prob_thresh:.3f} -> {value:.3f}".format(prob_thresh=prob_thresh, value=value))
                progress.refresh()
            return -value

        opt = minimize_scalar(fn, method='golden', bracket=bracket, tol=tol, options={'maxiter': maxiter})

    verbose > 1 and print('\n',opt, flush=True)
    return opt.x, -opt.fun


<<<<<<< HEAD
def _invert_dict(d):
    """ return  v-> [k_1,k_2,k_3....] for k,v in d"""
    res = defaultdict(list)
    for k,v in d.items():
        res[v].append(k)
    return res 

def mask_to_categorical(y,  n_classes, classes, return_cls_dict = False):
    """generates a multi-channel categorical class map 

    Parameters
    ----------
    y : 2D ndarray
        integer label of shape (w,h)
    n_classes : int
        Number of different classes (without background)
    classes: dict, integer, or None
        the label to class assignment
        can be 
        - dict {label -> class_id} 
           the value of class_id can be
                             0   -> background class
                  1...n_classes  -> the respective object class (1 ... n_classes)
                           None  -> ignore object (prob is set to -1 for the pixels of the object)
        - single integer value or None -> broadcast value to all labels 

    Returns
    -------
    probability map of shape (w,h,n_classes+1) (first channel is background)

    """
    
    if not y.ndim ==2 and not np.issubdtype(y.dtype, np.integer):
        raise ValueError("2d integer mask expected!")
    if not (np.issubdtype(type(n_classes), np.integer) and n_classes>=1):
        raise ValueError(f"n_classes is '{n_classes}' but should be a positive integer")

    y_labels = np.unique(y[y>0]).tolist()
    
    # build dict class_id -> labels (inverse of classes)
    if np.issubdtype(type(classes), np.integer) or classes is None:
        classes = dict((k,classes) for k in y_labels)
    elif isinstance(classes, dict):
        pass
    else:
        raise ValueError("classes should be dict, single scalar, or None!")

    # if not set(y_labels).issubset(set(classes.keys())):
    if not set(y_labels).issubset(set(classes.keys())):  
        raise ValueError(f"all gt labels should be present in class dict provided \ngt_labels found\n{set(y_labels)}\nclass dict labels provided\n{set(classes.keys())}")

    cls_dict = _invert_dict(classes)
    
    # prob map 
    y_mask = np.zeros(y.shape+(n_classes+1,), np.float32)
    y_mask[...,0] = (y==0)

    for cls, labels in cls_dict.items():
        if cls is None:
            # prob == -1 will be used in the loss to ignore object
            y_mask[np.isin(y, labels)] = -1
        elif np.issubdtype(type(cls), np.integer) and cls>=0 and cls<=n_classes:
            y_mask[...,cls] = np.isin(y, labels)
        else:
            raise ValueError(f"Wrong class id '{cls}' (for n_classes={n_classes})")

    if return_cls_dict:
        return y_mask, cls_dict
    else:
        return y_mask
    
    
=======
def _is_floatarray(x):
    return isinstance(x.dtype.type(0),np.floating)
>>>>>>> bf859269
    <|MERGE_RESOLUTION|>--- conflicted
+++ resolved
@@ -287,7 +287,6 @@
     return opt.x, -opt.fun
 
 
-<<<<<<< HEAD
 def _invert_dict(d):
     """ return  v-> [k_1,k_2,k_3....] for k,v in d"""
     res = defaultdict(list)
@@ -360,8 +359,6 @@
         return y_mask
     
     
-=======
 def _is_floatarray(x):
     return isinstance(x.dtype.type(0),np.floating)
->>>>>>> bf859269
     