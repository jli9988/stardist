--- conflicted
+++ resolved
@@ -537,7 +537,6 @@
                 length=self.config.train_batch_size*epochs*steps_per_epoch,
                                           **data_kwargs)
 
-<<<<<<< HEAD
         self.data_train = wrap_stardistdata_as_tfdata(data_train_stardist,
                                                       shuffle=True, num_parallel_calls=workers)
 
@@ -566,40 +565,6 @@
             elif self.basedir is not None and not any(isinstance(cb,CARETensorBoardImage) for cb in self.callbacks):
                 self.callbacks.append(CARETensorBoardImage(model=self.keras_model, data=data_val, log_dir=str(self.logdir/'logs'/'images'),
                                                            n_images=3, prob_out=False, output_slices=output_slices))
-=======
-        def _tf_generator():
-            for a,b in data_train_plain:
-                yield tuple(tf.convert_to_tensor(x[0]) for x in a),\
-                tuple(tf.convert_to_tensor(x[0]) for x in b)
-                
-        self.data_train = tf.data.Dataset.from_generator(_tf_generator,
-                    output_types=((tf.float32,),  (tf.float32, ) * (3 if self._is_multiclass else 2)))
-        self.data_train = self.data_train.shuffle(128).batch(self.config.train_batch_size, drop_remainder=True).repeat(int(epochs*steps_per_epoch))
-
-        self.data_train = self.data_train.prefetch(tf.data.AUTOTUNE)
-
-        # if self.config.train_tensorboard:
-        #     # show dist for three rays
-        #     _n = min(3, self.config.n_rays)
-        #     channel = axes_dict(self.config.axes)['C']
-        #     output_slices = [[slice(None)]*4,[slice(None)]*4]
-        #     output_slices[1][1+channel] = slice(0,(self.config.n_rays//_n)*_n, self.config.n_rays//_n)
-        #     if self._is_multiclass():
-        #         _n = min(3, self.config.n_classes)
-        #         output_slices += [[slice(None)]*4]
-        #         output_slices[2][1+channel] = slice(1,1+((self.config.n_classes+1)//_n)*_n, self.config.n_classes//_n)
-
-        #     if IS_TF_1:
-        #         for cb in self.callbacks:
-        #             if isinstance(cb,CARETensorBoard):
-        #                 cb.output_slices = output_slices
-        #                 # target image for dist includes dist_mask and thus has more channels than dist output
-        #                 cb.output_target_shapes = [None,[None]*4,None]
-        #                 cb.output_target_shapes[1][1+channel] = data_val[1][1].shape[1+channel]
-        #     elif self.basedir is not None and not any(isinstance(cb,CARETensorBoardImage) for cb in self.callbacks):
-        #         self.callbacks.append(CARETensorBoardImage(model=self.keras_model, data=data_val, log_dir=str(self.logdir/'logs'/'images'),
-        #                                                    n_images=3, prob_out=False, output_slices=output_slices))
->>>>>>> 9a9577b5
 
         fit = self.keras_model.fit_generator if IS_TF_1 else self.keras_model.fit
 
