from __future__ import print_function, unicode_literals, absolute_import, division

import numpy as np
import warnings
import math
from tqdm import tqdm

from csbdeep.models import BaseConfig
from csbdeep.internals.blocks import unet_block
from csbdeep.utils import _raise, backend_channels_last, axes_check_and_normalize, axes_dict
from csbdeep.utils.tf import keras_import, IS_TF_1, CARETensorBoard, CARETensorBoardImage
from skimage.segmentation import clear_border
from skimage.measure  import regionprops
from scipy.ndimage import zoom
from distutils.version import LooseVersion

keras = keras_import()
K = keras_import('backend')
Input, Conv2D, MaxPooling2D = keras_import('layers', 'Input', 'Conv2D', 'MaxPooling2D')
Model = keras_import('models', 'Model')

from .base import StarDistBase, StarDistDataBase
from ..sample_patches import sample_patches
from ..utils import edt_prob, _normalize_grid, mask_to_categorical
from ..geometry import star_dist, dist_to_coord, polygons_to_label
from ..nms import non_maximum_suppression, non_maximum_suppression_sparse



class StarDistData2D(StarDistDataBase):

    def __init__(self, X, Y, batch_size, n_rays, length,
                 n_classes = None, classes = None,
                 patch_size=(256,256), b=32, grid=(1,1), shape_completion=False, augmenter=None, foreground_prob=0, **kwargs):

        super().__init__(X=X, Y=Y, n_rays=n_rays, grid=grid,
                         classes = classes, n_classes = n_classes, 
                         batch_size=batch_size, patch_size=patch_size, length=length,
                         augmenter=augmenter, foreground_prob=foreground_prob, **kwargs)

        self.shape_completion = bool(shape_completion)
        if self.shape_completion and b > 0:
            self.b = slice(b,-b),slice(b,-b)
        else:
            self.b = slice(None),slice(None)

        self.sd_mode = 'opencl' if self.use_gpu else 'cpp'


    def __getitem__(self, i):
        idx = self.batch(i)
        arrays = [sample_patches((self.Y[k],) + self.channels_as_tuple(self.X[k]),
                                 patch_size=self.patch_size, n_samples=1,
                                 valid_inds=self.get_valid_inds(k)) for k in idx]

        if self.n_channel is None:
            X, Y = list(zip(*[(x[0][self.b],y[0]) for y,x in arrays]))
        else:
            X, Y = list(zip(*[(np.stack([_x[0] for _x in x],axis=-1)[self.b], y[0]) for y,*x in arrays]))

        X, Y = tuple(zip(*tuple(self.augmenter(_x, _y) for _x, _y in zip(X,Y))))

            
        prob = np.stack([edt_prob(lbl[self.b]) for lbl in Y])


        if self.shape_completion:
            Y_cleared = [clear_border(lbl) for lbl in Y]
            dist      = np.stack([star_dist(lbl,self.n_rays,mode=self.sd_mode)[self.b+(slice(None),)] for lbl in Y_cleared])
            dist_mask = np.stack([edt_prob(lbl[self.b]) for lbl in Y_cleared])
        else:
            dist      = np.stack([star_dist(lbl,self.n_rays,mode=self.sd_mode) for lbl in Y])
            dist_mask = prob

            
        X = np.stack(X)
        if X.ndim == 3: # input image has no channel axis
            X = np.expand_dims(X,-1)
        prob = np.expand_dims(prob,-1)
        dist_mask = np.expand_dims(dist_mask,-1)
        
        # subsample wth given grid
        dist_mask  = dist_mask[self.ss_grid]
        prob       = prob[self.ss_grid]
        dist       = dist[self.ss_grid]
        

        # append dist_mask to dist as additional channel
        dist = np.concatenate([dist,dist_mask],axis=-1)

        if self.n_classes is None:
            return [X], [prob,dist]
        else:
            prob_class = np.stack(tuple((mask_to_categorical(y, self.n_classes, self.classes[k]) for y,k in zip(Y, idx))))

            # as it prob_class will be later upscaled, usign zoom here leads to better registered maps
            # prob_class = prob_class[self.ss_grid]
            prob_class = zoom(prob_class, tuple(1/s for s in self.ss_grid_factor)+(1,), order=0)
            
            return [X], [prob,dist, prob_class]



class Config2D(BaseConfig):
    """Configuration for a :class:`StarDist2D` model.

    Parameters
    ----------
    axes : str or None
        Axes of the input images.
    n_rays : int
        Number of radial directions for the star-convex polygon.
        Recommended to use a power of 2 (default: 32).
    n_channel_in : int
        Number of channels of given input image (default: 1).
    grid : (int,int)
        Subsampling factors (must be powers of 2) for each of the axes.
        Model will predict on a subsampled grid for increased efficiency and larger field of view.
    n_classes : None or int
        Number of fg classes to use for multi_class predcition (use None to disable)
    backbone : str
        Name of the neural network architecture to be used as backbone.
    kwargs : dict
        Overwrite (or add) configuration attributes (see below).


    Attributes
    ----------
    unet_n_depth : int
        Number of U-Net resolution levels (down/up-sampling layers).
    unet_kernel_size : (int,int)
        Convolution kernel size for all (U-Net) convolution layers.
    unet_n_filter_base : int
        Number of convolution kernels (feature channels) for first U-Net layer.
        Doubled after each down-sampling layer.
    unet_pool : (int,int)
        Maxpooling size for all (U-Net) convolution layers.
    net_conv_after_unet : int
        Number of filters of the extra convolution layer after U-Net (0 to disable).
    unet_* : *
        Additional parameters for U-net backbone.
    train_shape_completion : bool
        Train model to predict complete shapes for partially visible objects at image boundary.
    train_completion_crop : int
        If 'train_shape_completion' is set to True, specify number of pixels to crop at boundary of training patches.
        Should be chosen based on (largest) object sizes.
    train_patch_size : (int,int)
        Size of patches to be cropped from provided training images.
    train_background_reg : float
        Regularizer to encourage distance predictions on background regions to be 0.
    train_foreground_only : float
        Fraction (0..1) of patches that will only be sampled from regions that contain foreground pixels.
    train_sample_cache : bool
        Activate caching of valid patch regions for all training images (disable to save memory for large datasets)
    train_dist_loss : str
        Training loss for star-convex polygon distances ('mse' or 'mae').
    train_loss_weights : tuple of float
        Weights for losses relating to (probability, distance)
    train_epochs : int
        Number of training epochs.
    train_steps_per_epoch : int
        Number of parameter update steps per epoch.
    train_learning_rate : float
        Learning rate for training.
    train_batch_size : int
        Batch size for training.
    train_n_val_patches : int
        Number of patches to be extracted from validation images (``None`` = one patch per image).
    train_tensorboard : bool
        Enable TensorBoard for monitoring training progress.
    train_reduce_lr : dict
        Parameter :class:`dict` of ReduceLROnPlateau_ callback; set to ``None`` to disable.
    use_gpu : bool
        Indicate that the data generator should use OpenCL to do computations on the GPU.

        .. _ReduceLROnPlateau: https://keras.io/callbacks/#reducelronplateau
    """

    def __init__(self, axes='YX', n_rays=32, n_channel_in=1, grid=(1,1), n_classes = None,  backbone='unet', **kwargs):
        """See class docstring."""

        super().__init__(axes=axes, n_channel_in=n_channel_in, n_channel_out=1+n_rays)

        # directly set by parameters
        self.n_rays                    = int(n_rays)
        self.grid                      = _normalize_grid(grid,2)
        self.backbone                  = str(backbone).lower()
        self.n_classes                 = None if n_classes is None else int(n_classes)

        # default config (can be overwritten by kwargs below)
        if self.backbone == 'unet':
            self.unet_n_depth          = 3
            self.unet_kernel_size      = 3,3
            self.unet_n_filter_base    = 32
            self.unet_n_conv_per_depth = 2
            self.unet_pool             = 2,2
            self.unet_activation       = 'relu'
            self.unet_last_activation  = 'relu'
            self.unet_batch_norm       = False
            self.unet_dropout          = 0.0
            self.unet_prefix           = ''
            self.net_conv_after_unet   = 128
        else:
            # TODO: resnet backbone for 2D model?
            raise ValueError("backbone '%s' not supported." % self.backbone)

        # net_mask_shape not needed but kept for legacy reasons
        if backend_channels_last():
            self.net_input_shape       = None,None,self.n_channel_in
            self.net_mask_shape        = None,None,1
        else:
            self.net_input_shape       = self.n_channel_in,None,None
            self.net_mask_shape        = 1,None,None

        self.train_shape_completion    = False
        self.train_completion_crop     = 32
        self.train_patch_size          = 256,256
        self.train_background_reg      = 1e-4
        self.train_foreground_only     = 0.9
        self.train_sample_cache        = True

        self.train_dist_loss           = 'mae'
        self.train_loss_weights        = (1,0.2) if self.n_classes is None else (1,0.2,1)
        self.train_class_weights       = (1,1) if self.n_classes is None else (1,)*(self.n_classes+1)
        self.train_epochs              = 400
        self.train_steps_per_epoch     = 100
        self.train_learning_rate       = 0.0003
        self.train_batch_size          = 4
        self.train_n_val_patches       = None
        self.train_tensorboard         = True
        # the parameter 'min_delta' was called 'epsilon' for keras<=2.1.5
        min_delta_key = 'epsilon' if LooseVersion(keras.__version__)<=LooseVersion('2.1.5') else 'min_delta'
        self.train_reduce_lr           = {'factor': 0.5, 'patience': 40, min_delta_key: 0}

        self.use_gpu                   = False

        # remove derived attributes that shouldn't be overwritten
        for k in ('n_dim', 'n_channel_out'):
            try: del kwargs[k]
            except KeyError: pass
        
        self.update_parameters(False, **kwargs)

        # FIXME: put into is_valid()
        if not len(self.train_loss_weights) == (2 if self.n_classes is None else 3):
            raise ValueError(f"Wrong length of train_loss_weights={self.train_loss_weights} for n_classes={self.n_classes} (e.g. has to be 3 if n_classes is set)")

        if not len(self.train_class_weights) == (2 if self.n_classes is None else self.n_classes+1):
            raise ValueError(f"Wrong length of train_class_weights={self.train_class_weights} for n_classes={self.n_classes} (has to be {self.n_classes+1})")

        

class StarDist2D(StarDistBase):
    """StarDist2D model.

    Parameters
    ----------
    config : :class:`Config` or None
        Will be saved to disk as JSON (``config.json``).
        If set to ``None``, will be loaded from disk (must exist).
    name : str or None
        Model name. Uses a timestamp if set to ``None`` (default).
    basedir : str
        Directory that contains (or will contain) a folder with the given model name.

    Raises
    ------
    FileNotFoundError
        If ``config=None`` and config cannot be loaded from disk.
    ValueError
        Illegal arguments, including invalid configuration.

    Attributes
    ----------
    config : :class:`Config`
        Configuration, as provided during instantiation.
    keras_model : `Keras model <https://keras.io/getting-started/functional-api-guide/>`_
        Keras neural network model.
    name : str
        Model name.
    logdir : :class:`pathlib.Path`
        Path to model folder (which stores configuration, weights, etc.)
    """

    def __init__(self, config=Config2D(), name=None, basedir='.'):
        """See class docstring."""
        super().__init__(config, name=name, basedir=basedir)


    def _build(self):
        self.config.backbone == 'unet' or _raise(NotImplementedError())
        unet_kwargs = {k[len('unet_'):]:v for (k,v) in vars(self.config).items() if k.startswith('unet_')}

        input_img  = Input(self.config.net_input_shape, name='input')

        # maxpool input image to grid size
        pooled = np.array([1,1])
        pooled_img = input_img
        while tuple(pooled) != tuple(self.config.grid):
            pool = 1 + (np.asarray(self.config.grid) > pooled)
            pooled *= pool
            for _ in range(self.config.unet_n_conv_per_depth):
                pooled_img = Conv2D(self.config.unet_n_filter_base, self.config.unet_kernel_size,
                                    padding='same', activation=self.config.unet_activation)(pooled_img)
            pooled_img = MaxPooling2D(pool)(pooled_img)

        unet_base        = unet_block(**unet_kwargs)(pooled_img)

        if self.config.net_conv_after_unet > 0:
            unet = Conv2D(self.config.net_conv_after_unet, self.config.unet_kernel_size,
                             name='features', padding='same',
                             activation=self.config.unet_activation)(unet_base)
        else:
            unet = unet_base
            
        output_prob  = Conv2D(1,                  (1,1), name='prob', padding='same',
                              activation='sigmoid')(unet)
        output_dist  = Conv2D(self.config.n_rays, (1,1), name='dist', padding='same',
                              activation='linear')(unet)
        
        # attach extra classification head when self.n_classes is given 
        if self._is_multiclass():
            if self.config.net_conv_after_unet > 0:
                unet_class  = Conv2D(self.config.net_conv_after_unet, self.config.unet_kernel_size,
                             name='features_class', padding='same', activation=self.config.unet_activation)(unet_base)
            else:
                unet_class  = unet_base

            output_prob_class  = Conv2D(self.config.n_classes+1, (1,1),
                                        name='prob_class', padding='same',
                                        activation='softmax')(unet_class)
            return Model([input_img], [output_prob,output_dist, output_prob_class])
        
        else:
            return Model([input_img], [output_prob,output_dist])


    def train(self, X, Y, validation_data, classes = "auto", augmenter=None, seed=None, epochs=None, steps_per_epoch=None, workers=1):
        """Train the neural network with the given data.

        Parameters
        ----------
        X : tuple, list, `numpy.ndarray`, `keras.utils.Sequence`
            Input images
        Y : tuple, list, `numpy.ndarray`, `keras.utils.Sequence`
            Label masks
        classes (optional): "auto" or iterable of same length as X 
             label -> class mapping for each mask if multiclass prediction is activated (n_classes>0)
             list of dicts with label -> class id (1,...,n_classes) 
             "auto" -> all objects will be assigned to the first foreground class 
        validation_data : tuple(:class:`numpy.ndarray`, :class:`numpy.ndarray`) or triple (if multiclass)
            Tuple (triple if multiclass) of X,Y validation arrays.
        augmenter : None or callable
            Function with expected signature ``xt, yt = augmenter(x, y)``
            that takes in a single pair of input/label image (x,y) and returns
            the transformed images (xt, yt) for the purpose of data augmentation
            during training. Not applied to validation images.
            Example:
            def simple_augmenter(x,y):
                x = x + 0.05*np.random.normal(0,1,x.shape)
                return x,y
        seed : int
            Convenience to set ``np.random.seed(seed)``. (To obtain reproducible validation patches, etc.)
        epochs : int
            Optional argument to use instead of the value from ``config``.
        steps_per_epoch : int
            Optional argument to use instead of the value from ``config``.

        Returns
        -------
        ``History`` object
            See `Keras training history <https://keras.io/models/model/#fit>`_.

        """
        if seed is not None:
            # https://keras.io/getting-started/faq/#how-can-i-obtain-reproducible-results-using-keras-during-development
            np.random.seed(seed)
        if epochs is None:
            epochs = self.config.train_epochs
        if steps_per_epoch is None:
            steps_per_epoch = self.config.train_steps_per_epoch

        if self._is_multiclass() and classes is None:
            warnings.warn("Ignoring given classes as n_classes is set to None")

        classes = self._parse_classes_arg(classes, len(X))

        validation_data is not None or _raise(ValueError())
        if self._is_multiclass() and len(validation_data)==2:
            validation_data = tuple(validation_data) + ("auto",)    
        
        ((isinstance(validation_data,(list,tuple)) and len(validation_data)== (2 if self.config.n_classes is None else 3))
            or _raise(ValueError(f'len(validation_data) = {len(validation_data)} but should be {"2" if self.config.n_classes is None else "3"}')))

        patch_size = self.config.train_patch_size
        axes = self.config.axes.replace('C','')
        b = self.config.train_completion_crop if self.config.train_shape_completion else 0
        div_by = self._axes_div_by(axes)
        [(p-2*b) % d == 0 or _raise(ValueError(
            "'train_patch_size' - 2*'train_completion_crop' must be divisible by {d} along axis '{a}'".format(a=a,d=d) if self.config.train_shape_completion else
            "'train_patch_size' must be divisible by {d} along axis '{a}'".format(a=a,d=d)
         )) for p,d,a in zip(patch_size,div_by,axes)]

        if not self._model_prepared:
            self.prepare_for_training()

        data_kwargs = dict (
            n_rays           = self.config.n_rays,
            patch_size       = self.config.train_patch_size,
            grid             = self.config.grid,
            shape_completion = self.config.train_shape_completion,
            b                = self.config.train_completion_crop,
            use_gpu          = self.config.use_gpu,
            foreground_prob  = self.config.train_foreground_only,
<<<<<<< HEAD
            n_classes        = self.config.n_classes
=======
            sample_ind_cache = self.config.train_sample_cache,
>>>>>>> 1e02aaae
        )

        # generate validation data and store in numpy arrays
        n_data_val = len(validation_data[0])
        n_take = self.config.train_n_val_patches if self.config.train_n_val_patches is not None else n_data_val
                       

        classes_val = self._parse_classes_arg(validation_data[2], len(validation_data[0])) if self._is_multiclass() else None

        _data_val = StarDistData2D(validation_data[0],validation_data[1],
                                   classes = classes_val,
                                   batch_size=n_take, length=1, **data_kwargs)
        
        data_val = _data_val[0]

<<<<<<< HEAD
        data_train = StarDistData2D(X, Y, classes = classes,
                                    batch_size=self.config.train_batch_size, augmenter=augmenter,
                                    length=epochs*steps_per_epoch, **data_kwargs)
=======
        # expose data generator as member for general diagnostics 
        self.data_train = StarDistData2D(X, Y, batch_size=self.config.train_batch_size, augmenter=augmenter, length=epochs*steps_per_epoch, **data_kwargs)
>>>>>>> 1e02aaae

        if self.config.train_tensorboard:
            # show dist for three rays
            _n = min(3, self.config.n_rays)
            channel = axes_dict(self.config.axes)['C']
            output_slices = [[slice(None)]*4,[slice(None)]*4]
            output_slices[1][1+channel] = slice(0,(self.config.n_rays//_n)*_n,
                                                self.config.n_rays//_n)            
            if self._is_multiclass():
                _n = min(3, self.config.n_classes)
                output_slices += [[slice(None)]*4]
                output_slices[2][1+channel] = slice(1,1+((self.config.n_classes+1)//_n)*_n,
                                                    self.config.n_classes//_n)

            if IS_TF_1:
                for cb in self.callbacks:
                    if isinstance(cb,CARETensorBoard):
                        cb.output_slices = output_slices
                        # target image for dist includes dist_mask and thus has more channels than dist output
                        cb.output_target_shapes = [None,[None]*4, None]
                        cb.output_target_shapes[1][1+channel] = data_val[1][1].shape[1+channel]
            elif self.basedir is not None and not any(isinstance(cb,CARETensorBoardImage) for cb in self.callbacks):
                self.callbacks.append(CARETensorBoardImage(model=self.keras_model,
                                        data=data_val, log_dir=str(self.logdir/'logs'/'images'),
                                        n_images=3, prob_out=False, output_slices=output_slices))

        fit = self.keras_model.fit_generator if IS_TF_1 else self.keras_model.fit
<<<<<<< HEAD

        history = fit(iter(data_train), validation_data=data_val,
=======
        history = fit(iter(self.data_train), validation_data=data_val,
>>>>>>> 1e02aaae
                      epochs=epochs, steps_per_epoch=steps_per_epoch,
                      workers=workers, 
                      callbacks=self.callbacks, verbose=1)
        self._training_finished()

        return history


    def _instances_from_prediction_old(self, img_shape, prob, dist,points = None, prob_class = None,  prob_thresh=None, nms_thresh=None, overlap_label = None, **nms_kwargs):
        from stardist.geometry.geom2d import _polygons_to_label_old, _dist_to_coord_old
        from stardist.nms import _non_maximum_suppression_old
        
        if prob_thresh is None: prob_thresh = self.thresholds.prob
        if nms_thresh  is None: nms_thresh  = self.thresholds.nms
        if overlap_label is not None: raise NotImplementedError("overlap_label not supported for 2D yet!")

        coord = _dist_to_coord_old(dist, grid=self.config.grid)
        inds = _non_maximum_suppression_old(coord, prob, grid=self.config.grid,
                                       prob_thresh=prob_thresh, nms_thresh=nms_thresh, **nms_kwargs)
        labels = _polygons_to_label_old(coord, prob, inds, shape=img_shape)
        # sort 'inds' such that ids in 'labels' map to entries in polygon dictionary entries
        inds = inds[np.argsort(prob[inds[:,0],inds[:,1]])]
        # adjust for grid
        points = inds*np.array(self.config.grid)

        res_dict = dict(coord=coord[inds[:,0],inds[:,1]], points=points, prob=prob[inds[:,0],inds[:,1]])

        if prob_class is not None:
            prob_class = np.asarray(prob_class)
            res_dict.update(dict(class_prob = prob_class))
            
        return labels, res_dict

    def _instances_from_prediction(self, img_shape, prob, dist,points = None, prob_class = None,  prob_thresh=None, nms_thresh=None, overlap_label = None, return_labels = True,  **nms_kwargs):
        """ 
        if points is None     -> dense prediction 
        if points is not None -> sparse prediction 

        if prob_class is None     -> single class prediction 
        if prob_class is not None -> multi  class prediction 
        """
        if prob_thresh is None: prob_thresh = self.thresholds.prob
        if nms_thresh  is None: nms_thresh  = self.thresholds.nms
        if overlap_label is not None: raise NotImplementedError("overlap_label not supported for 2D yet!")

        # sparse prediction
        if points is not None:
            points, probi, disti, indsi = non_maximum_suppression_sparse(dist, prob, points,
                                                                  nms_thresh=nms_thresh,
                                                                  **nms_kwargs)
            if prob_class is not None:
                prob_class = prob_class[indsi]

        # dense prediction 
        else:
            points, probi, disti = non_maximum_suppression(dist, prob, 
                                                           grid=self.config.grid,
                                                           prob_thresh=prob_thresh,
                                                           nms_thresh=nms_thresh,
                                                           **nms_kwargs)
            if prob_class is not None:
                inds = tuple(p//g for p,g in zip(points.T, self.config.grid))
                prob_class = prob_class[inds[0],inds[1]]

        if return_labels:
            labels = polygons_to_label(disti, points, prob = probi, shape=img_shape)
        else:
            labels = None
            
            
        coord = dist_to_coord(disti, points)
        res_dict = dict(coord=coord, points=points, prob=probi)

        # multi class prediction
        if prob_class is not None:            
            prob_class = np.asarray(prob_class)
            class_id = np.argmax(prob_class, axis = -1)            
            res_dict.update(dict(class_prob = prob_class, class_id = class_id))
            
            
        return labels, res_dict  
    

    def _axes_div_by(self, query_axes):
        self.config.backbone == 'unet' or _raise(NotImplementedError())
        query_axes = axes_check_and_normalize(query_axes)
        assert len(self.config.unet_pool) == len(self.config.grid)
        div_by = dict(zip(
            self.config.axes.replace('C',''),
            tuple(p**self.config.unet_n_depth * g for p,g in zip(self.config.unet_pool,self.config.grid))
        ))
        return tuple(div_by.get(a,1) for a in query_axes)


    # def _axes_tile_overlap(self, query_axes):
    #     self.config.backbone == 'unet' or _raise(NotImplementedError())
    #     query_axes = axes_check_and_normalize(query_axes)
    #     assert len(self.config.unet_pool) == len(self.config.grid) == len(self.config.unet_kernel_size)
    #     # TODO: compute this properly when any value of grid > 1
    #     # all(g==1 for g in self.config.grid) or warnings.warn('FIXME')
    #     overlap = dict(zip(
    #         self.config.axes.replace('C',''),
    #         tuple(tile_overlap(self.config.unet_n_depth + int(np.log2(g)), k, p)
    #               for p,k,g in zip(self.config.unet_pool,self.config.unet_kernel_size,self.config.grid))
    #     ))
    #     return tuple(overlap.get(a,0) for a in query_axes)


    @property
    def _config_class(self):
        return Config2D<|MERGE_RESOLUTION|>--- conflicted
+++ resolved
@@ -412,11 +412,8 @@
             b                = self.config.train_completion_crop,
             use_gpu          = self.config.use_gpu,
             foreground_prob  = self.config.train_foreground_only,
-<<<<<<< HEAD
             n_classes        = self.config.n_classes
-=======
             sample_ind_cache = self.config.train_sample_cache,
->>>>>>> 1e02aaae
         )
 
         # generate validation data and store in numpy arrays
@@ -432,14 +429,10 @@
         
         data_val = _data_val[0]
 
-<<<<<<< HEAD
-        data_train = StarDistData2D(X, Y, classes = classes,
-                                    batch_size=self.config.train_batch_size, augmenter=augmenter,
-                                    length=epochs*steps_per_epoch, **data_kwargs)
-=======
         # expose data generator as member for general diagnostics 
-        self.data_train = StarDistData2D(X, Y, batch_size=self.config.train_batch_size, augmenter=augmenter, length=epochs*steps_per_epoch, **data_kwargs)
->>>>>>> 1e02aaae
+        self.data_train = StarDistData2D(X, Y, classes = classes,
+                                         batch_size=self.config.train_batch_size,
+                                         augmenter=augmenter, length=epochs*steps_per_epoch, **data_kwargs)
 
         if self.config.train_tensorboard:
             # show dist for three rays
@@ -467,12 +460,7 @@
                                         n_images=3, prob_out=False, output_slices=output_slices))
 
         fit = self.keras_model.fit_generator if IS_TF_1 else self.keras_model.fit
-<<<<<<< HEAD
-
-        history = fit(iter(data_train), validation_data=data_val,
-=======
         history = fit(iter(self.data_train), validation_data=data_val,
->>>>>>> 1e02aaae
                       epochs=epochs, steps_per_epoch=steps_per_epoch,
                       workers=workers, 
                       callbacks=self.callbacks, verbose=1)
