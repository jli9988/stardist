--- conflicted
+++ resolved
@@ -201,8 +201,7 @@
 
 
 def _test_model_multiclass(n_classes = 1, classes = "auto", n_channel = None, basedir = None):
-    from skimage.measure import regionprops
-    
+    from skimage.measure import regionprops    
     img, mask = real_image2d()
     img = normalize(img,1,99.8) 
 
@@ -241,18 +240,16 @@
 
     val_classes = {k:1 for k in set(mask[mask>0])}
     
-    s = model.train(X, Y, classes = classes, epochs = 1, 
+    s = model.train(X, Y, classes = classes, epochs = 100, 
                 validation_data=(X[:1], Y[:1]) if n_classes is None else (X[:1], Y[:1], (val_classes,))
                     )
-    labels, res = model.predict_instances(img)
-
-    # img = np.tile(img, (2,2)+(1,)*(img.ndim-2))
-    # labels1, res1 = model.predict_instances(img)
-
-    # labels2, res2 = model.predict_instances_big(img, axes='YX' if img.ndim==2 else "YXC",
-    #                                           block_size=256,
-    #                                           min_overlap=8, context=8)
-    # return  model, img, labels1, labels2, res1, res2
+    labels1, res1 = model.predict_instances(img)
+    labels2, res2 = model.predict_instances(img, sparse = True)
+
+    assert np.allclose(labels1, labels2)
+    assert all([np.allclose(res1[k], res2[k]) for k in set(res1.keys()).union(set(res2.keys()))])
+    
+    return model, img, res1, res2
 
 @pytest.mark.parametrize('n_classes, classes, n_channel', [(None, "auto", 1), (1, "auto", 3), (3, (1,2,3),3)])
 def test_model_multiclass(tmpdir, n_classes, classes, n_channel):
@@ -333,7 +330,7 @@
     print(f"sparse:  {t2:.2f}s")
 
     # assert np.allclose(labels1, labels2)
-    # assert all(np.allclose(res1[k], res2[k]) for k in set(res1.keys()).union(set(res2.keys())) )
+    # assert all([np.allclose(res1[k], res2[k]) for k in set(res1.keys()).union(set(res2.keys()))])
 
     return labels1, res1, labels2, res2
 
@@ -358,16 +355,4 @@
 
 
 if __name__ == '__main__':
-<<<<<<< HEAD
-    # from conftest import model2d
-
-    a, b, s = test_stardistdata(n_classes = 2,classes = 2)
-    a, b, s = test_stardistdata(n_classes = 2,classes = 1)
-
-
-    _test_model_multiclass(n_classes=1,classes = (1,1,1), n_channel=3)
-=======
-    from conftest import _model2d
-    y1, res1, y2, res2 =test_predict_dense_sparse(_model2d())
-    
->>>>>>> bf859269
+    res = _test_model_multiclass(n_classes=2,classes = "area", n_channel=1)