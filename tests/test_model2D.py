--- conflicted
+++ resolved
@@ -11,13 +11,8 @@
 from utils import circle_image, real_image2d, path_model2d, NumpySequence
     
 
-<<<<<<< HEAD
-@pytest.mark.parametrize('n_rays, grid, n_channel, workers', [(17, (1, 1), None, 1), (32, (2, 4), 1, 1), (4, (8, 2), 2, 4)])
-def test_model(tmpdir, n_rays, grid, n_channel, workers):
-=======
-@pytest.mark.parametrize('n_rays, grid, n_channel, use_sequence', [(17, (1, 1), None, False), (32, (2, 4), 1, False), (4, (8, 2), 2, True)])
-def test_model(tmpdir, n_rays, grid, n_channel, use_sequence):
->>>>>>> 1e02aaae
+@pytest.mark.parametrize('n_rays, grid, n_channel, workers, use_sequence', [(17, (1, 1), None, 1, False), (32, (2, 4), 1, 4, False), (4, (8, 2), 2, 1, True)])
+def test_model(tmpdir, n_rays, grid, n_channel, workers, use_sequence):
     img = circle_image(shape=(160, 160))
     imgs = np.repeat(img[np.newaxis], 3, axis=0)
 
@@ -361,7 +356,6 @@
     return labels2, res1, labels2, res2
 
 
-
 def test_speed(model2d):
     from time import time
     
@@ -444,20 +438,10 @@
     model.export_TF(single_output=True, upsample_grid=True)
     
 if __name__ == '__main__':
-<<<<<<< HEAD
     from conftest import _model2d
     # test_speed(_model2d())
     # _test_model_multiclass(n_classes = 1, classes = "auto", n_channel = None, basedir = None)
     # a,b,s = test_stardistdata_multithreaded()
     # test_model("foo", 32, (1,1), None, 4)
     
-    
-=======
-    from conftest import model2d
-    # model = test_model("tmpdir", 32, (1, 1), 1, False)
-    
-    # im = render_label_pred_example(model2d())
-    # accs = test_pretrained_scales()
-
-    test_foreground_warning()
->>>>>>> 1e02aaae
+    test_foreground_warning()