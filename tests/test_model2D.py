import sys
import numpy as np
import pytest
from pathlib import Path
from itertools import product
<<<<<<< HEAD
from stardist.data import test_image_nuclei_2d, test_image_he_2d
=======
from stardist.data import test_image_nuclei_2d
>>>>>>> a094cf4d
from stardist.models import Config2D, StarDist2D, StarDistData2D
from stardist.matching import matching
from stardist.utils import export_imagej_rois
from stardist.plot import render_label, render_label_pred
from csbdeep.utils import normalize
from utils import circle_image, path_model2d, NumpySequence, Timer


@pytest.mark.parametrize('n_rays, grid, n_channel, workers, use_sequence', [(17, (1, 1), None, 1, False), (32, (2, 4), 1, 1, False), (4, (8, 2), 2, 1, True)])
def test_model(tmpdir, n_rays, grid, n_channel, workers, use_sequence):
    img = circle_image(shape=(160, 160))
    imgs = np.repeat(img[np.newaxis], 3, axis=0)

    if n_channel is not None:
        imgs = np.repeat(imgs[..., np.newaxis], n_channel, axis=-1)
    else:
        n_channel = 1

    X = imgs+.6*np.random.uniform(0, 1, imgs.shape)
    Y = (imgs if imgs.ndim == 3 else imgs[..., 0]).astype(int)


    if use_sequence:
        X, Y = NumpySequence(X), NumpySequence(Y)

    conf = Config2D(
        n_rays=n_rays,
        grid=grid,
        n_channel_in=n_channel,
        use_gpu=False,
        train_epochs=2,
        train_steps_per_epoch=1,
        train_batch_size=2,
        train_loss_weights=(4, 1),
        train_patch_size=(128, 128),
        train_sample_cache = not use_sequence
    )

    model = StarDist2D(conf, name='stardist', basedir=str(tmpdir))
    model.train(X, Y, validation_data=(X[:2], Y[:2]), workers=workers)
    ref = model.predict(X[0])
    res = model.predict(X[0], n_tiles=(
        (2, 3) if X[0].ndim == 2 else (2, 3, 1)))

    # deactivate as order of labels might not be the same
    # assert all(np.allclose(u,v) for u,v in zip(ref,res))

    return model


def test_foreground_warning():
    # ask to train only with foreground patches when there are none
    # include a constant label image that must trigger a warning
    conf = Config2D(
        n_rays=32,
        train_patch_size=(96, 96),
        train_foreground_only = 1,
        train_steps_per_epoch = 1,
        train_epochs=1,
        train_batch_size=2,
    )
    X,Y = np.ones((2,100,100), np.float32), np.ones((2,100,100),np.uint16)

    with pytest.warns(UserWarning):
        StarDist2D(conf, None, None).train(
            X, Y, validation_data=(X[-1:], Y[-1:]))


def test_load_and_predict(model2d):
    model = model2d
    img, mask = test_image_nuclei_2d(return_mask=True)
    x = normalize(img, 1, 99.8)
    prob, dist = model.predict(x, n_tiles=(2, 3))
    assert prob.shape == dist.shape[:2]
    assert model.config.n_rays == dist.shape[-1]
    labels, polygons = model.predict_instances(x)
    assert labels.shape == img.shape[:2]
    assert labels.max() == len(polygons['coord'])
    assert len(polygons['coord']) == len(
        polygons['points']) == len(polygons['prob'])
    stats = matching(mask, labels, thresh=0.5)
    assert (stats.fp, stats.tp, stats.fn) == (1, 48, 17)
    return labels

def test_load_and_predict_big():
    model_path = path_model2d()
    model = StarDist2D(None, name=model_path.name,
                       basedir=str(model_path.parent))
    img = test_image_nuclei_2d()
    x = normalize(img, 1, 99.8)
    x = np.tile(x,(4,4))
    labels1, polygons1 = model.predict_instances(x)
    labels2, polygons2 = model.predict_instances(x, n_tiles=(4,4))
    assert np.allclose(labels1>0, labels2>0)
    return labels1


def test_optimize_thresholds(model2d):
    model = model2d
    img, mask = test_image_nuclei_2d(return_mask=True)
    x = normalize(img, 1, 99.8)

    res = model.optimize_thresholds([x], [mask],
                              nms_threshs=[.3, .5],
                              iou_threshs=[.3, .5],
                              optimize_kwargs=dict(tol=1e-1),
                              save_to_json=False)

    np.testing.assert_almost_equal(res["prob"], 0.454617141955, decimal=3)
    np.testing.assert_almost_equal(res["nms"] , 0.3, decimal=3)


@pytest.mark.parametrize('n_classes, classes', [(None,(1,1)),(2,(1,2))])
@pytest.mark.parametrize('shape_completion',(False,True))
def test_stardistdata(shape_completion, n_classes, classes):
    np.random.seed(42)
    from stardist.models import StarDistData2D
    img, mask = test_image_nuclei_2d(return_mask=True)
    s = StarDistData2D([img, img], [mask, mask],
                       grid = (2,2),
                       n_classes = n_classes, classes = classes,
                       shape_completion = shape_completion, b = 8,
                       batch_size=1, patch_size=(30, 40), n_rays=32, length=1)
    a, b = s[0]
    return a,b, s


def _edt_available():
    try:
        from edt import edt
    except ImportError:
        return False
    return True


@pytest.mark.skipif(not _edt_available(), reason="needs edt")
@pytest.mark.parametrize('anisotropy',(None,(3.2,0.75)))
def test_edt_prob(anisotropy):
    try:
        import edt
        from stardist.utils import _edt_prob_edt, _edt_prob_scipy

        masks = (np.tile(test_image_nuclei_2d(return_mask=True)[1],(2,2)),
                 np.zeros((117,92)),
                 np.ones((153,112)))
        dtypes = (np.uint16, np.int32)
        slices = (slice(None),)*2, (slice(1,-1),)*2
        for mask, dtype, sl in product(masks, dtypes, slices):
            mask = mask.astype(dtype)[sl]
            print(f"\nEDT {dtype.__name__} {mask.shape} slice {sl} ")
            with Timer("scipy "):
                ed1 = _edt_prob_scipy(mask, anisotropy=anisotropy)
            with Timer("edt:  "):
                ed2 = _edt_prob_edt(mask, anisotropy=anisotropy)
            assert np.percentile(np.abs(ed1-ed2), 99.9) < 1e-3

    except ImportError:
        print("Install edt to run test")


def render_label_example(model2d):
    model = model2d
    img, y_gt = test_image_nuclei_2d(return_mask=True)
    x = normalize(img, 1, 99.8)
    y, _ = model.predict_instances(x)
    # im =  render_label(y,img = x, alpha = 0.3, alpha_boundary=1, cmap = (.3,.4,0))
    im =  render_label(y,img = x, alpha = 0.3, alpha_boundary=1)
    import matplotlib.pyplot as plt
    plt.figure(1)
    plt.imshow(im)
    plt.show()
    return im


def render_label_pred_example(model2d):
    model = model2d
    img, y_gt = test_image_nuclei_2d(return_mask=True)
    x = normalize(img, 1, 99.8)
    y, _ = model.predict_instances(x)

    im = render_label_pred(y_gt, y , img = x)
    import matplotlib.pyplot as plt
    plt.figure(1, figsize = (12,4))
    plt.subplot(1,4,1);plt.imshow(x);plt.title("img")
    plt.subplot(1,4,2);plt.imshow(render_label(y_gt, img = x));plt.title("gt")
    plt.subplot(1,4,3);plt.imshow(render_label(y, img = x));plt.title("pred")
    plt.subplot(1,4,4);plt.imshow(im);plt.title("tp (green) fp (red) fn(blue)")
    plt.tight_layout()
    plt.show()
    return im


def test_pretrained_scales():
    from scipy.ndimage import zoom
    from stardist.matching import matching
    from skimage.measure import regionprops

    model = StarDist2D.from_pretrained("2D_versatile_fluo")
    img, mask = test_image_nuclei_2d(return_mask=True)
    x = normalize(img, 1, 99.8)

    def pred_scale(scale=2):
        x2 = zoom(x, scale, order=1)
        labels2, _ = model.predict_instances(x2)
        labels = zoom(labels2, tuple(_s1/_s2 for _s1, _s2 in zip(mask.shape, labels2.shape)), order=0)
        return labels

    scales = np.linspace(.5,5,10)
    accs = tuple(matching(mask, pred_scale(s)).accuracy for s in scales)
    print("scales   ", np.round(scales,2))
    print("accuracy ", np.round(accs,2))

    return accs


def test_stardistdata_sequence():
    from stardist.models import StarDistData2D

    X = np.zeros((2,100,100), np.uint16)
    X[:, 10:-10,10:-10] = 1

    X,Y = NumpySequence(X), NumpySequence(X.astype(np.uint16))
    s = StarDistData2D(X,Y,
                       batch_size=1, patch_size=(100,100), n_rays=32, length=1)
    (img,), (prob, dist) = s[0]
    return (img,), (prob, dist), s


def test_stardistdata_multithreaded(workers=5):
    np.random.seed(42)
    from stardist.models import StarDistData2D
    from scipy.ndimage import rotate
    from concurrent.futures import ThreadPoolExecutor
    from time import sleep

    def augmenter(x,y):
        deg = int(np.sum(y)%117)
        print(deg)
        # return x,y
        x = rotate(x, deg, reshape=False, order=0)
        y = rotate(y, deg, reshape=False, order=0)
        # sleep(np.abs(deg)/180)
        return x,y

    n_samples = 4

    _ , mask = test_image_nuclei_2d(return_mask=True)
    Y = np.stack([mask+i for i in range(n_samples)])
    s = StarDistData2D(Y.astype(np.float32), Y,
                       grid = (1,1),
                       n_classes = None, augmenter=augmenter,
                       batch_size=1, patch_size=mask.shape, n_rays=32, length=len(Y))

    a1, b1 = tuple(zip(*tuple(s[i] for i in range(n_samples))))

    with ThreadPoolExecutor(max_workers=n_samples) as e:
        a2, b2 = tuple(zip(*tuple(e.map(lambda i: s[i], range(n_samples)))))

    assert all([np.allclose(_r1[0], _r2[0]) for _r1,_r2 in zip(a1, a2)])
    assert all([np.allclose(_r1[0], _r2[0]) for _r1,_r2 in zip(b1, b2)])
    assert all([np.allclose(_r1[1], _r2[1]) for _r1,_r2 in zip(b1, b2)])
    return a2, b2, s



def test_imagej_rois_export(tmpdir, model2d):
    img = normalize(test_image_nuclei_2d(), 1, 99.8)
    labels, polys = model2d.predict_instances(img)
    export_imagej_rois(str(Path(tmpdir)/'img_rois.zip'), polys['coord'])




def _test_model_multiclass(n_classes = 1, classes = "auto", n_channel = None, basedir = None):
    from skimage.measure import regionprops
    img, mask = test_image_nuclei_2d(return_mask=True)
    img = normalize(img,1,99.8)

    if n_channel is not None:
        img = np.repeat(img[..., np.newaxis], n_channel, axis=-1)
    else:
        n_channel = 1

    X, Y = [img, img, img], [mask, mask, mask]

    conf = Config2D(
        n_rays=48,
        grid=(2,2),
        n_channel_in=n_channel,
        n_classes = n_classes,
        use_gpu=False,
        train_epochs=1,
        train_steps_per_epoch=1,
        train_batch_size=1,
        train_dist_loss = "iou",
        train_patch_size=(128, 128),
    )

    if n_classes is not None and n_classes>1 and classes=="auto":
        regs = regionprops(mask)
        areas = tuple(r.area for r in regs)
        inds = np.argsort(areas)
        ss = tuple(slice(n*len(regs)//n_classes,(n+1)*len(regs)//n_classes) for n in range(n_classes))
        classes = {}
        for i,s in enumerate(ss):
            for j in inds[s]:
                classes[regs[j].label] = i+1
        classes = (classes,)*len(X)

    model = StarDist2D(conf, name=None if basedir is None else "stardist", basedir=str(basedir))

    val_classes = {k:1 for k in set(mask[mask>0])}

    s = model.train(X, Y, classes = classes, epochs = 30,
                validation_data=(X[:1], Y[:1]) if n_classes is None else (X[:1], Y[:1], (val_classes,))
                    )

    img = np.tile(img,(4,4) if img.ndim==2 else (4,4,1))

    kwargs = dict(prob_thresh=.2)
    labels1, res1 = model.predict_instances(img, **kwargs)
    labels2, res2 = model.predict_instances(img, sparse = True, **kwargs)
    labels3, res3 = model.predict_instances_big(img, axes="YX" if img.ndim==2 else "YXC",
                                                block_size=640, min_overlap=32, context=96, **kwargs)

    assert np.allclose(labels1, labels2)
    assert all([np.allclose(res1[k], res2[k]) for k in set(res1.keys()).union(set(res2.keys())) if isinstance(res1[k], np.ndarray)])

    return model, img, res1, res2, res3

@pytest.mark.parametrize('n_classes, classes, n_channel',
                         [ (None, "auto", 1),
                           (1, "auto", 3),
                           (3, (1,2,3),3)]
                         )
def test_model_multiclass(tmpdir, n_classes, classes, n_channel):
    return _test_model_multiclass(n_classes=n_classes, classes=classes,
                                  n_channel=n_channel, basedir = tmpdir)


def test_classes():
    from stardist.utils import mask_to_categorical

    def _parse(n_classes, classes):
        model = StarDist2D(Config2D(n_classes = n_classes), None, None)
        classes =  model._parse_classes_arg(classes, length = 1)
        return classes

    def _check_single_val(n_classes, classes=1):
        img, y_gt = test_image_nuclei_2d(return_mask=True)
        labels_gt = set(np.unique(y_gt[y_gt>0]))
        p, cls_dict = mask_to_categorical(y_gt,
                                          n_classes=n_classes,
                                          classes = classes, return_cls_dict = True)
        assert p.shape == y_gt.shape+(n_classes+1,)
        assert tuple(cls_dict.keys()) == (classes,) and  set(cls_dict[classes]) == labels_gt
        assert set(np.where(np.count_nonzero(p, axis = (0,1)))[0]) == set({0,classes})
        return p, cls_dict

    assert _parse(None,"auto") is None
    assert _parse(1,   "auto") == (1,)

    p, cls_dict = _check_single_val(1,1)
    p, cls_dict = _check_single_val(2,1)
    p, cls_dict = _check_single_val(7,6)

    return p


def print_receptive_fields():
    for backbone in ("unet",):
        for n_depth in (1,2,3):
            for grid in ((1,1),(2,2)):
                conf  = Config2D(backbone = backbone,
                                 grid = grid,
                                 unet_n_depth=n_depth)
                model = StarDist2D(conf, None, None)
                fov   = model._compute_receptive_field()
                print(f"backbone: {backbone} \t n_depth: {n_depth} \t grid {grid} -> fov: {fov}")

def test_predict_dense_sparse(model2d):
    model = model2d
    img, mask = test_image_nuclei_2d(return_mask=True)
    x = normalize(img, 1, 99.8)
    labels1, res1 = model.predict_instances(x, n_tiles=(2, 2), sparse = False)
    labels2, res2 = model.predict_instances(x, n_tiles=(2, 2), sparse = True)
    assert np.allclose(labels1, labels2)
    assert all(np.allclose(res1[k], res2[k]) for k in set(res1.keys()).union(set(res2.keys())) if isinstance(res1[k], np.ndarray))
    return labels2, res1, labels2, res2


def test_speed(model2d):
    from time import time

    model = model2d
    img, mask = test_image_nuclei_2d(return_mask=True)
    x = normalize(img, 1, 99.8)
    x = np.tile(x,(6,6))
    print(x.shape)

    stats = []

    for mode, n_tiles,sparse in product(("normal", "big"),(None,(2,2)),(True, False)):
           t = time()
           if mode=="normal":
               labels, res = model.predict_instances(x, n_tiles=n_tiles, sparse = sparse)
           else:
               labels, res = model.predict_instances_big(x,axes = "YX",
                                                         block_size = 1024+256,
                                                         context = 64, min_overlap = 64,
                                                         n_tiles=n_tiles, sparse = sparse)

           t = time()-t
           s = f"mode={mode}\ttiles={n_tiles}\tsparse={sparse}\t{t:.2f}s"
           print(s)
           stats.append(s)

    for s in stats:
        print(s)


def render_label_pred_example2(model2d):
    model = model2d
    img, y_gt = test_image_nuclei_2d(return_mask=True)
    x = normalize(img, 1, 99.8)
    y, _ = model.predict_instances(x)

    im = render_label_pred(y_gt, y , img = x)
    import matplotlib.pyplot as plt
    plt.figure(1, figsize = (12,4))
    plt.subplot(1,4,1);plt.imshow(x);plt.title("img")
    plt.subplot(1,4,2);plt.imshow(render_label(y_gt, img = x));plt.title("gt")
    plt.subplot(1,4,3);plt.imshow(render_label(y, img = x));plt.title("pred")
    plt.subplot(1,4,4);plt.imshow(im);plt.title("tp (green) fp (red) fn(blue)")
    plt.tight_layout()
    plt.show()
    return im


def test_pretrained_integration():
    from stardist.models import StarDist2D
    img = normalize(test_image_nuclei_2d())

    model = StarDist2D.from_pretrained("2D_versatile_fluo")
    prob,dist = model.predict(img)

    y1, res1 = model._instances_from_prediction(img.shape,prob,dist, nms_thresh=.3)
    return y1, res1

    # y2, res2 = model._instances_from_prediction_old(img.shape,prob,dist, nms_thresh=.3)

    # # reorder as polygons is inverted in newer versions
    # res2 = dict((k,v[::-1]) for k,v in res2.items())
    # y2[y2>0] = np.max(y2)-y2[y2>0]+1

    # for k in res1.keys():
    #     if isinstance(res1[k], np.ndarray):
    #         assert np.allclose(res1[k],res2[k])

    # assert np.allclose(y1,y2)

    # return y1, res1, y2, res2


@pytest.mark.parametrize('scale', (None, .5, 2.0))
def test_predict_with_scale(scale, mode='fluo'):
    if mode=='fluo':
        model = StarDist2D.from_pretrained('2D_versatile_fluo')
        x = test_image_nuclei_2d()
    elif mode=='he':
        model = StarDist2D.from_pretrained('2D_versatile_he')
        x = test_image_he_2d()
    else:
        raise ValueError(mode)
        
    x = normalize(x)
    labels, res = model.predict_instances(x, scale=scale, verbose=True)
    return x, labels


# this test has to be at the end of the model
def test_load_and_export_TF(model2d):
    model = model2d
    assert any(g>1 for g in model.config.grid)
    # model.export_TF(single_output=False, upsample_grid=False)
    # model.export_TF(single_output=False, upsample_grid=True)
    model.export_TF(single_output=True, upsample_grid=False)
    model.export_TF(single_output=True, upsample_grid=True)
    

if __name__ == '__main__':
    from conftest import _model2d
    # test_speed(_model2d())
    # _test_model_multiclass(n_classes = 1, classes = "auto", n_channel = None, basedir = None)
    # a,b,s = test_stardistdata_multithreaded()
    # test_model("foo", 32, (1,1), None, 4)

    # test_foreground_warning()

    # model = test_model("tmpdir", 32, (2, 2), 1, False, 1)

    # test_load_and_export_TF(model)
<<<<<<< HEAD


    x, y = test_predict_with_scale(.4, mode='he')
=======

    test_predict_dense_sparse(_model2d())
>>>>>>> a094cf4d
<|MERGE_RESOLUTION|>--- conflicted
+++ resolved
@@ -3,11 +3,8 @@
 import pytest
 from pathlib import Path
 from itertools import product
-<<<<<<< HEAD
 from stardist.data import test_image_nuclei_2d, test_image_he_2d
-=======
 from stardist.data import test_image_nuclei_2d
->>>>>>> a094cf4d
 from stardist.models import Config2D, StarDist2D, StarDistData2D
 from stardist.matching import matching
 from stardist.utils import export_imagej_rois
@@ -510,11 +507,5 @@
     # model = test_model("tmpdir", 32, (2, 2), 1, False, 1)
 
     # test_load_and_export_TF(model)
-<<<<<<< HEAD
-
-
-    x, y = test_predict_with_scale(.4, mode='he')
-=======
-
-    test_predict_dense_sparse(_model2d())
->>>>>>> a094cf4d
+
+    test_predict_dense_sparse(_model2d())