--- conflicted
+++ resolved
@@ -122,12 +122,8 @@
 def test_stardistdata_sequence():
     from stardist.models import StarDistData3D
     from stardist import Rays_GoldenSpiral
-<<<<<<< HEAD
     from csbdeep.utils.tf import keras_import
     Sequence = keras_import('utils','Sequence')
-=======
-    from keras.utils import Sequence
->>>>>>> 160cd8c9
 
     x = np.zeros((10,32,48,64), np.uint16)
     x[:,10:-10,10:-10] = 1
@@ -149,17 +145,8 @@
     return (img,), (prob, dist), s
 
 
-<<<<<<< HEAD
-def test_mesh_export():
-    from stardist.geometry import export_to_obj_file3D
-
-    model_path = path_model3d()
-    model = StarDist3D(None, name=model_path.name,
-                       basedir=str(model_path.parent))
-=======
 def test_mesh_export(model3d):
     model = model3d
->>>>>>> 160cd8c9
     img, mask = real_image3d()
     x = normalize(img, 1, 99.8)
     labels, polys = model.predict_instances(x, nms_thresh=.5,
@@ -169,10 +156,7 @@
                              "mesh.obj",scale = (.2,.1,.1))
     return s
 
-<<<<<<< HEAD
-=======
 
->>>>>>> 160cd8c9
 def print_receptive_fields():
     backbone = "unet"
     for n_depth in (1,2,3):
